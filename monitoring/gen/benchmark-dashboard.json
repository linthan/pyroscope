{
   "__inputs": [ ],
   "__requires": [ ],
   "annotations": {
      "list": [ ]
   },
   "editable": "true",
   "gnetId": null,
   "graphTooltip": 0,
   "hideControls": false,
   "id": null,
   "links": [ ],
   "refresh": "5s",
   "rows": [
      {
         "collapse": false,
         "collapsed": false,
         "panels": [
            {
               "datasource": "$PROMETHEUS_DS",
               "fieldConfig": {
                  "defaults": {
                     "links": [ ],
                     "mappings": [ ],
                     "max": 1,
                     "min": 0,
                     "thresholds": {
                        "mode": "absolute",
                        "steps": [
                           {
                              "color": "green",
                              "value": 0
                           }
                        ]
                     },
                     "unit": "percentunit"
                  }
               },
               "gridPos": { },
               "id": 2,
               "links": [ ],
               "options": {
                  "reduceOptions": {
                     "calcs": [
                        "lastNotNull"
                     ],
                     "fields": "",
                     "values": false
                  },
                  "showThresholdLabels": false,
                  "showThresholdMarkers": true
               },
               "pluginVersion": "7",
               "targets": [
                  {
                     "expr": "(pyroscope_benchmark_successful_uploads + pyroscope_benchmark_upload_errors) / pyroscope_benchmark_requests_total",
                     "format": "time_series",
                     "intervalFactor": 2,
                     "legendFormat": "",
                     "refId": "A"
                  }
               ],
               "title": "Run Progress",
               "transparent": false,
               "type": "gauge"
            },
            {
               "aliasColors": { },
               "bars": false,
               "dashLength": 10,
               "dashes": false,
               "datasource": "$PROMETHEUS_DS",
               "fill": 1,
               "fillGradient": 0,
               "gridPos": { },
               "id": 3,
               "legend": {
                  "alignAsTable": false,
                  "avg": false,
                  "current": false,
                  "max": false,
                  "min": false,
                  "rightSide": false,
                  "show": true,
                  "sideWidth": null,
                  "total": false,
                  "values": false
               },
               "lines": true,
               "linewidth": 1,
               "links": [ ],
               "nullPointMode": "null",
               "percentage": false,
               "pointradius": 5,
               "points": false,
               "renderer": "flot",
               "repeat": null,
               "seriesOverrides": [ ],
               "spaceLength": 10,
               "span": 4,
               "stack": false,
               "steppedLine": false,
               "targets": [
                  {
                     "expr": "pyroscope_benchmark_upload_errors{}",
                     "format": "time_series",
                     "intervalFactor": 2,
                     "legendFormat": "{{ __name__ }}",
                     "refId": "A"
                  }
               ],
               "thresholds": [ ],
               "timeFrom": null,
               "timeShift": null,
               "title": "Upload Errors (Total)",
               "tooltip": {
                  "shared": true,
                  "sort": 0,
                  "value_type": "individual"
               },
               "type": "graph",
               "xaxis": {
                  "buckets": null,
                  "mode": "time",
                  "name": null,
                  "show": true,
                  "values": [ ]
               },
               "yaxes": [
                  {
                     "format": "short",
                     "label": null,
                     "logBase": 1,
                     "max": null,
                     "min": null,
                     "show": true
                  },
                  {
                     "format": "short",
                     "label": null,
                     "logBase": 1,
                     "max": null,
                     "min": null,
                     "show": true
                  }
               ]
            },
            {
               "aliasColors": { },
               "bars": false,
               "dashLength": 10,
               "dashes": false,
               "datasource": "$PROMETHEUS_DS",
               "fill": 1,
               "fillGradient": 0,
               "gridPos": { },
               "id": 4,
               "legend": {
                  "alignAsTable": false,
                  "avg": false,
                  "current": false,
                  "max": false,
                  "min": false,
                  "rightSide": false,
                  "show": true,
                  "sideWidth": null,
                  "total": false,
                  "values": false
               },
               "lines": true,
               "linewidth": 1,
               "links": [ ],
               "nullPointMode": "null",
               "percentage": false,
               "pointradius": 5,
               "points": false,
               "renderer": "flot",
               "repeat": null,
               "seriesOverrides": [ ],
               "spaceLength": 10,
               "span": 4,
               "stack": false,
               "steppedLine": false,
               "targets": [
                  {
                     "expr": "pyroscope_benchmark_successful_uploads{}",
                     "format": "time_series",
                     "intervalFactor": 2,
                     "legendFormat": "{{ __name__ }}",
                     "refId": "A"
                  }
               ],
               "thresholds": [ ],
               "timeFrom": null,
               "timeShift": null,
               "title": "Successful Uploads (Total)",
               "tooltip": {
                  "shared": true,
                  "sort": 0,
                  "value_type": "individual"
               },
               "type": "graph",
               "xaxis": {
                  "buckets": null,
                  "mode": "time",
                  "name": null,
                  "show": true,
                  "values": [ ]
               },
               "yaxes": [
                  {
                     "format": "short",
                     "label": null,
                     "logBase": 1,
                     "max": null,
                     "min": null,
                     "show": true
                  },
                  {
                     "format": "short",
                     "label": null,
                     "logBase": 1,
                     "max": null,
                     "min": null,
                     "show": true
                  }
               ]
            }
         ],
         "repeat": null,
         "repeatIteration": null,
         "repeatRowId": null,
         "showTitle": true,
         "title": "Benchmark",
         "titleSize": "h6",
         "type": "row"
      },
      {
         "collapse": false,
         "collapsed": false,
         "panels": [
            {
               "columns": [ ],
               "datasource": "$PROMETHEUS_DS",
               "gridPos": { },
               "height": 10,
               "id": 5,
               "links": [ ],
               "span": 12,
               "styles": [
                  {
                     "alias": "__name__",
                     "pattern": "__name__",
                     "type": "hidden"
                  },
                  {
                     "alias": "Time",
                     "pattern": "Time",
                     "type": "hidden"
                  },
                  {
                     "alias": "instance",
                     "pattern": "instance",
                     "type": "hidden"
                  },
                  {
                     "alias": "Value",
                     "pattern": "Value",
                     "type": "hidden"
                  },
                  {
                     "alias": "job",
                     "pattern": "job",
                     "type": "hidden"
                  },
                  {
                     "alias": "use_embedded_assets",
                     "pattern": "use_embedded_assets",
                     "type": "hidden"
                  }
               ],
               "targets": [
                  {
                     "expr": "pyroscope_build_info{instance=~\"$instance\"}",
                     "format": "table",
                     "instant": true,
                     "intervalFactor": 2,
                     "legendFormat": "",
                     "refId": "A"
                  }
               ],
               "timeFrom": null,
               "timeShift": null,
               "title": "",
               "type": "table"
            }
         ],
         "repeat": null,
         "repeatIteration": null,
         "repeatRowId": null,
         "showTitle": true,
         "title": "Meta",
         "titleSize": "h6",
         "type": "row"
      },
      {
         "collapse": false,
         "collapsed": false,
         "panels": [
            {
               "aliasColors": { },
               "bars": false,
               "dashLength": 10,
               "dashes": false,
               "datasource": "$PROMETHEUS_DS",
               "fill": 1,
               "fillGradient": 0,
               "gridPos": { },
               "id": 6,
               "legend": {
                  "alignAsTable": false,
                  "avg": false,
                  "current": false,
                  "max": false,
                  "min": false,
                  "rightSide": false,
                  "show": true,
                  "sideWidth": null,
                  "total": false,
                  "values": false
               },
               "lines": true,
               "linewidth": 1,
               "links": [ ],
               "nullPointMode": "null",
               "percentage": false,
               "pointradius": 5,
               "points": false,
               "renderer": "flot",
               "repeat": null,
               "seriesOverrides": [ ],
               "spaceLength": 10,
               "stack": false,
               "steppedLine": false,
               "targets": [
                  {
                     "expr": "histogram_quantile(0.99,\n  sum(rate(pyroscope_http_request_duration_seconds_bucket{\n    instance=\"$instance\",\n    handler!=\"/metrics\",\n    handler!=\"/healthz\"\n  }[$__rate_interval]))\n  by (le, handler)\n)\n",
                     "format": "time_series",
                     "intervalFactor": 2,
                     "legendFormat": "{{ handler }}",
                     "refId": "A"
                  }
               ],
               "thresholds": [ ],
               "timeFrom": null,
               "timeShift": null,
               "title": "Request Latency P99",
               "tooltip": {
                  "shared": true,
                  "sort": 0,
                  "value_type": "individual"
               },
               "type": "graph",
               "xaxis": {
                  "buckets": null,
                  "mode": "time",
                  "name": null,
                  "show": true,
                  "values": [ ]
               },
               "yaxes": [
                  {
                     "format": "seconds",
                     "label": null,
                     "logBase": 1,
                     "max": null,
                     "min": null,
                     "show": true
                  },
                  {
                     "format": "seconds",
                     "label": null,
                     "logBase": 1,
                     "max": null,
                     "min": null,
                     "show": true
                  }
               ]
            },
            {
               "aliasColors": { },
               "bars": false,
               "dashLength": 10,
               "dashes": false,
               "datasource": "$PROMETHEUS_DS",
               "fill": 1,
               "fillGradient": 0,
               "gridPos": { },
               "id": 7,
               "legend": {
                  "alignAsTable": false,
                  "avg": false,
                  "current": false,
                  "max": false,
                  "min": false,
                  "rightSide": false,
                  "show": true,
                  "sideWidth": null,
                  "total": false,
                  "values": false
               },
               "lines": true,
               "linewidth": 1,
               "links": [ ],
               "nullPointMode": "null",
               "percentage": false,
               "pointradius": 5,
               "points": false,
               "renderer": "flot",
               "repeat": null,
               "seriesOverrides": [ ],
               "spaceLength": 10,
               "stack": false,
               "steppedLine": false,
               "targets": [
                  {
                     "expr": "sum(rate(pyroscope_http_request_duration_seconds_count\n{instance=\"$instance\", code=~\"5..\", handler!=\"/metrics\", handler!=\"/healthz\"}[$__rate_interval])) by (handler)\n/\nsum(rate(pyroscope_http_request_duration_seconds_count{instance=\"$instance\", handler!=\"/metrics\", handler!=\"/healthz\"}[$__rate_interval])) by (handler)\n",
                     "format": "time_series",
                     "intervalFactor": 2,
                     "legendFormat": "{{ handler }}",
                     "refId": "A"
                  }
               ],
               "thresholds": [ ],
               "timeFrom": null,
               "timeShift": null,
               "title": "Error Rate",
               "tooltip": {
                  "shared": true,
                  "sort": 0,
                  "value_type": "individual"
               },
               "type": "graph",
               "xaxis": {
                  "buckets": null,
                  "mode": "time",
                  "name": null,
                  "show": true,
                  "values": [ ]
               },
               "yaxes": [
                  {
                     "format": "short",
                     "label": null,
                     "logBase": 1,
                     "max": null,
                     "min": null,
                     "show": true
                  },
                  {
                     "format": "short",
                     "label": null,
                     "logBase": 1,
                     "max": null,
                     "min": null,
                     "show": true
                  }
               ]
            },
            {
               "aliasColors": { },
               "bars": false,
               "dashLength": 10,
               "dashes": false,
               "datasource": "$PROMETHEUS_DS",
               "fill": 1,
               "fillGradient": 0,
               "gridPos": { },
               "id": 8,
               "legend": {
                  "alignAsTable": false,
                  "avg": false,
                  "current": false,
                  "max": false,
                  "min": false,
                  "rightSide": false,
                  "show": true,
                  "sideWidth": null,
                  "total": false,
                  "values": false
               },
               "lines": true,
               "linewidth": 1,
               "links": [ ],
               "nullPointMode": "null",
               "percentage": false,
               "pointradius": 5,
               "points": false,
               "renderer": "flot",
               "repeat": null,
               "seriesOverrides": [ ],
               "spaceLength": 10,
               "stack": false,
               "steppedLine": false,
               "targets": [
                  {
                     "expr": "sum(rate(pyroscope_http_request_duration_seconds_count{instance=\"$instance\", handler!=\"/metrics\", handler!=\"/healthz\"}[$__rate_interval])) by (handler)",
                     "format": "time_series",
                     "intervalFactor": 2,
                     "legendFormat": "{{ handler }}",
                     "refId": "A"
                  }
               ],
               "thresholds": [ ],
               "timeFrom": null,
               "timeShift": null,
               "title": "Throughput",
               "tooltip": {
                  "shared": true,
                  "sort": 0,
                  "value_type": "individual"
               },
               "type": "graph",
               "xaxis": {
                  "buckets": null,
                  "mode": "time",
                  "name": null,
                  "show": true,
                  "values": [ ]
               },
               "yaxes": [
                  {
                     "format": "short",
                     "label": null,
                     "logBase": 1,
                     "max": null,
                     "min": null,
                     "show": true
                  },
                  {
                     "format": "short",
                     "label": null,
                     "logBase": 1,
                     "max": null,
                     "min": null,
                     "show": true
                  }
               ]
            },
            {
               "aliasColors": { },
               "bars": false,
               "dashLength": 10,
               "dashes": false,
               "datasource": "$PROMETHEUS_DS",
               "fill": 1,
               "fillGradient": 0,
               "gridPos": { },
               "id": 9,
               "legend": {
                  "alignAsTable": false,
                  "avg": false,
                  "current": false,
                  "max": false,
                  "min": false,
                  "rightSide": false,
                  "show": true,
                  "sideWidth": null,
                  "total": false,
                  "values": false
               },
               "lines": true,
               "linewidth": 1,
               "links": [ ],
               "nullPointMode": "null",
               "percentage": false,
               "pointradius": 5,
               "points": false,
               "renderer": "flot",
               "repeat": null,
               "seriesOverrides": [ ],
               "spaceLength": 10,
               "stack": false,
               "steppedLine": false,
               "targets": [
                  {
                     "expr": "histogram_quantile(0.95, sum(rate(pyroscope_http_response_size_bytes_bucket{instance=\"$instance\", handler!=\"/metrics\", handler!=\"/healthz\"}[$__rate_interval])) by (le, handler))",
                     "format": "time_series",
                     "intervalFactor": 2,
                     "legendFormat": "{{ handler }}",
                     "refId": "A"
                  }
               ],
               "thresholds": [ ],
               "timeFrom": null,
               "timeShift": null,
               "title": "Response Size P99",
               "tooltip": {
                  "shared": true,
                  "sort": 0,
                  "value_type": "individual"
               },
               "type": "graph",
               "xaxis": {
                  "buckets": null,
                  "mode": "time",
                  "name": null,
                  "show": true,
                  "values": [ ]
               },
               "yaxes": [
                  {
                     "format": "bytes",
                     "label": null,
                     "logBase": 1,
                     "max": null,
                     "min": null,
                     "show": true
                  },
                  {
                     "format": "bytes",
                     "label": null,
                     "logBase": 1,
                     "max": null,
                     "min": null,
                     "show": true
                  }
               ]
            },
            {
               "aliasColors": { },
               "bars": false,
               "dashLength": 10,
               "dashes": false,
               "datasource": "$PROMETHEUS_DS",
               "fill": 1,
               "fillGradient": 0,
               "gridPos": { },
               "id": 10,
               "legend": {
                  "alignAsTable": false,
                  "avg": false,
                  "current": false,
                  "max": false,
                  "min": false,
                  "rightSide": false,
                  "show": false,
                  "sideWidth": null,
                  "total": false,
                  "values": false
               },
               "lines": true,
               "linewidth": 1,
               "links": [ ],
               "nullPointMode": "null",
               "percentage": false,
               "pointradius": 5,
               "points": false,
               "renderer": "flot",
               "repeat": null,
               "seriesOverrides": [ ],
               "spaceLength": 10,
               "stack": false,
               "steppedLine": false,
               "targets": [
                  {
                     "expr": "pyroscope_cpu_utilization{instance=\"$instance\"}",
                     "format": "time_series",
                     "intervalFactor": 2,
                     "legendFormat": "",
                     "refId": "A"
                  }
               ],
               "thresholds": [ ],
               "timeFrom": null,
               "timeShift": null,
               "title": "CPU Utilization",
               "tooltip": {
                  "shared": true,
                  "sort": 0,
                  "value_type": "individual"
               },
               "type": "graph",
               "xaxis": {
                  "buckets": null,
                  "mode": "time",
                  "name": null,
                  "show": true,
                  "values": [ ]
               },
               "yaxes": [
                  {
                     "format": "percent",
                     "label": null,
                     "logBase": 1,
                     "max": "100",
                     "min": "0",
                     "show": true
                  },
                  {
                     "format": "percent",
                     "label": null,
                     "logBase": 1,
                     "max": "100",
                     "min": "0",
                     "show": true
                  }
               ]
            }
         ],
         "repeat": null,
         "repeatIteration": null,
         "repeatRowId": null,
         "showTitle": true,
         "title": "General",
         "titleSize": "h6",
         "type": "row"
      },
      {
         "collapse": false,
         "collapsed": false,
         "panels": [
            {
               "aliasColors": { },
               "bars": false,
               "dashLength": 10,
               "dashes": false,
               "datasource": "$PROMETHEUS_DS",
               "fill": 1,
               "fillGradient": 0,
               "gridPos": { },
               "id": 11,
               "legend": {
                  "alignAsTable": "true",
                  "avg": false,
                  "current": "true",
                  "max": false,
                  "min": false,
                  "rightSide": "true",
                  "show": true,
                  "sideWidth": null,
                  "sort": "current",
                  "sortDesc": true,
                  "total": false,
                  "values": "true"
               },
               "lines": true,
               "linewidth": 1,
               "links": [ ],
               "nullPointMode": "null",
               "percentage": false,
               "pointradius": 5,
               "points": false,
               "renderer": "flot",
               "repeat": null,
               "seriesOverrides": [ ],
               "spaceLength": 10,
               "stack": false,
               "steppedLine": false,
               "targets": [
                  {
<<<<<<< HEAD
                     "expr": "(rate(pyroscope_storage_cache_reads_total[$__rate_interval])-\nrate(pyroscope_storage_cache_misses_total[$__rate_interval]))\n/\nrate(pyroscope_storage_cache_reads_total[$__rate_interval])\n",
=======
                     "expr": "sum without(name) (rate(pyroscope_storage_cache_hits_total[$__rate_interval]))\n/\nsum without(name) (rate(pyroscope_storage_cache_reads_total[$__rate_interval]))\n",
                     "format": "time_series",
                     "intervalFactor": 2,
                     "legendFormat": "Hits",
                     "refId": "A"
                  },
                  {
                     "expr": "sum without(name) (rate(pyroscope_storage_cache_misses_total[$__rate_interval]))\n/\nsum without(name)(rate(pyroscope_storage_cache_reads_total[$__rate_interval]))\n",
                     "format": "time_series",
                     "intervalFactor": 2,
                     "legendFormat": "Misses",
                     "refId": "B"
                  }
               ],
               "thresholds": [ ],
               "timeFrom": null,
               "timeShift": null,
               "title": "Cache Hit/Misses",
               "tooltip": {
                  "shared": true,
                  "sort": 0,
                  "value_type": "individual"
               },
               "type": "graph",
               "xaxis": {
                  "buckets": null,
                  "mode": "time",
                  "name": null,
                  "show": true,
                  "values": [ ]
               },
               "yaxes": [
                  {
                     "format": "percentunit",
                     "label": null,
                     "logBase": 1,
                     "max": null,
                     "min": null,
                     "show": true
                  },
                  {
                     "format": "percentunit",
                     "label": null,
                     "logBase": 1,
                     "max": null,
                     "min": null,
                     "show": true
                  }
               ]
            },
            {
               "aliasColors": { },
               "bars": false,
               "dashLength": 10,
               "dashes": false,
               "datasource": "$PROMETHEUS_DS",
               "fill": 1,
               "fillGradient": 0,
               "gridPos": { },
               "id": 12,
               "legend": {
                  "alignAsTable": "true",
                  "avg": false,
                  "current": "true",
                  "max": false,
                  "min": false,
                  "rightSide": "true",
                  "show": true,
                  "sideWidth": null,
                  "sort": "current",
                  "sortDesc": true,
                  "total": false,
                  "values": "true"
               },
               "lines": true,
               "linewidth": 1,
               "links": [ ],
               "nullPointMode": "null",
               "percentage": false,
               "pointradius": 5,
               "points": false,
               "renderer": "flot",
               "repeat": null,
               "seriesOverrides": [ ],
               "spaceLength": 10,
               "stack": false,
               "steppedLine": false,
               "targets": [
                  {
                     "expr": "rate(pyroscope_storage_cache_hits_total[$__rate_interval])\n/\nrate(pyroscope_storage_cache_reads_total[$__rate_interval])\n",
>>>>>>> 0403cee3
                     "format": "time_series",
                     "intervalFactor": 2,
                     "legendFormat": "{{ name }}",
                     "refId": "A"
                  }
               ],
               "thresholds": [ ],
               "timeFrom": null,
               "timeShift": null,
               "title": "Cache Hit Ratio",
               "tooltip": {
                  "shared": true,
                  "sort": 0,
                  "value_type": "individual"
               },
               "type": "graph",
               "xaxis": {
                  "buckets": null,
                  "mode": "time",
                  "name": null,
                  "show": true,
                  "values": [ ]
               },
               "yaxes": [
                  {
                     "format": "percentunit",
                     "label": null,
                     "logBase": 1,
                     "max": null,
                     "min": null,
                     "show": true
                  },
                  {
                     "format": "percentunit",
                     "label": null,
                     "logBase": 1,
                     "max": null,
                     "min": null,
                     "show": true
                  }
               ]
            },
            {
               "aliasColors": { },
               "bars": false,
               "dashLength": 10,
               "dashes": false,
               "datasource": "$PROMETHEUS_DS",
               "fill": 1,
               "fillGradient": 0,
               "gridPos": { },
               "id": 13,
               "legend": {
                  "alignAsTable": "true",
                  "avg": false,
                  "current": "true",
                  "max": false,
                  "min": false,
                  "rightSide": "true",
                  "show": true,
                  "sideWidth": null,
                  "sort": "current",
                  "sortDesc": true,
                  "total": false,
                  "values": "true"
               },
               "lines": true,
               "linewidth": 1,
               "links": [ ],
               "nullPointMode": "null",
               "percentage": false,
               "pointradius": 5,
               "points": false,
               "renderer": "flot",
               "repeat": null,
               "seriesOverrides": [ ],
               "spaceLength": 10,
               "stack": false,
               "steppedLine": false,
               "targets": [
                  {
                     "expr": "rate(pyroscope_storage_cache_disk_writes_sum[$__rate_interval])*-1",
                     "format": "time_series",
                     "intervalFactor": 2,
                     "legendFormat": "Writes - {{name}}",
                     "refId": "A"
                  },
                  {
                     "expr": "rate(pyroscope_storage_cache_disk_reads_sum[$__rate_interval])",
                     "format": "time_series",
                     "intervalFactor": 2,
                     "legendFormat": "Reads - {{name}}",
                     "refId": "B"
                  }
               ],
               "thresholds": [ ],
               "timeFrom": null,
               "timeShift": null,
               "title": "Cache disk IO",
               "tooltip": {
                  "shared": true,
                  "sort": 0,
                  "value_type": "individual"
               },
               "type": "graph",
               "xaxis": {
                  "buckets": null,
                  "mode": "time",
                  "name": null,
                  "show": true,
                  "values": [ ]
               },
               "yaxes": [
                  {
                     "format": "Bps",
                     "label": null,
                     "logBase": 1,
                     "max": null,
                     "min": null,
                     "show": true
                  },
                  {
                     "format": "Bps",
                     "label": null,
                     "logBase": 1,
                     "max": null,
                     "min": null,
                     "show": true
                  }
               ]
            },
            {
               "aliasColors": { },
               "bars": false,
               "dashLength": 10,
               "dashes": false,
               "datasource": "$PROMETHEUS_DS",
               "fill": 1,
               "fillGradient": 0,
               "gridPos": { },
               "id": 14,
               "legend": {
                  "alignAsTable": false,
                  "avg": false,
                  "current": false,
                  "max": false,
                  "min": false,
                  "rightSide": false,
                  "show": true,
                  "sideWidth": null,
                  "total": false,
                  "values": false
               },
               "lines": true,
               "linewidth": 1,
               "links": [ ],
               "nullPointMode": "null",
               "percentage": false,
               "pointradius": 5,
               "points": false,
               "renderer": "flot",
               "repeat": null,
               "seriesOverrides": [ ],
               "spaceLength": 10,
               "stack": false,
               "steppedLine": false,
               "targets": [
                  {
                     "expr": "rate(pyroscope_storage_reads_total[$__rate_interval])",
                     "format": "time_series",
                     "intervalFactor": 2,
                     "legendFormat": "Reads",
                     "refId": "A"
                  },
                  {
                     "expr": "rate(pyroscope_storage_writes_total[$__rate_interval])",
                     "format": "time_series",
                     "intervalFactor": 2,
                     "legendFormat": "Writes",
                     "refId": "B"
                  }
               ],
               "thresholds": [ ],
               "timeFrom": null,
               "timeShift": null,
               "title": "Storage Reads/Writes",
               "tooltip": {
                  "shared": true,
                  "sort": 0,
                  "value_type": "individual"
               },
               "type": "graph",
               "xaxis": {
                  "buckets": null,
                  "mode": "time",
                  "name": null,
                  "show": true,
                  "values": [ ]
               },
               "yaxes": [
                  {
                     "format": "short",
                     "label": null,
                     "logBase": 1,
                     "max": null,
                     "min": null,
                     "show": true
                  },
                  {
                     "format": "short",
                     "label": null,
                     "logBase": 1,
                     "max": null,
                     "min": null,
                     "show": true
                  }
               ]
            },
            {
               "aliasColors": { },
               "bars": false,
               "dashLength": 10,
               "dashes": false,
               "datasource": "$PROMETHEUS_DS",
               "fill": 1,
               "fillGradient": 0,
               "gridPos": { },
               "id": 15,
               "legend": {
                  "alignAsTable": false,
                  "avg": false,
                  "current": false,
                  "max": false,
                  "min": false,
                  "rightSide": false,
                  "show": true,
                  "sideWidth": null,
                  "total": false,
                  "values": "true"
               },
               "lines": true,
               "linewidth": 1,
               "links": [ ],
               "nullPointMode": "null",
               "percentage": false,
               "pointradius": 5,
               "points": false,
               "renderer": "flot",
               "repeat": null,
               "seriesOverrides": [ ],
               "spaceLength": 10,
               "stack": false,
               "steppedLine": false,
               "targets": [
                  {
                     "expr": "histogram_quantile(0.9, pyroscope_storage_evictions_duration_seconds_bucket)",
                     "format": "time_series",
                     "intervalFactor": 2,
                     "legendFormat": "evictions",
                     "refId": "A"
                  },
                  {
                     "expr": "histogram_quantile(0.9, pyroscope_storage_writeback_duration_seconds_bucket)",
                     "format": "time_series",
                     "intervalFactor": 2,
                     "legendFormat": "write-back",
                     "refId": "B"
                  },
                  {
                     "expr": "histogram_quantile(0.9, pyroscope_storage_retention_duration_seconds_bucket)",
                     "format": "time_series",
                     "intervalFactor": 2,
                     "legendFormat": "retention",
                     "refId": "C"
                  }
               ],
               "thresholds": [ ],
               "timeFrom": null,
               "timeShift": null,
               "title": "Periodic tasks",
               "tooltip": {
                  "shared": true,
                  "sort": 0,
                  "value_type": "individual"
               },
               "type": "graph",
               "xaxis": {
                  "buckets": null,
                  "mode": "time",
                  "name": null,
                  "show": true,
                  "values": [ ]
               },
               "yaxes": [
                  {
                     "format": "seconds",
                     "label": null,
                     "logBase": 2,
                     "max": "10",
                     "min": "0.001",
                     "show": true
                  },
                  {
                     "format": "seconds",
                     "label": null,
                     "logBase": 1,
                     "max": "10",
                     "min": "0.001",
                     "show": true
                  }
               ]
            },
            {
               "aliasColors": { },
               "bars": false,
               "dashLength": 10,
               "dashes": false,
               "datasource": "$PROMETHEUS_DS",
               "fill": 1,
               "fillGradient": 0,
               "gridPos": { },
               "id": 16,
               "legend": {
                  "alignAsTable": "true",
                  "avg": false,
                  "current": "true",
                  "max": false,
                  "min": false,
                  "rightSide": "true",
                  "show": true,
                  "sideWidth": null,
                  "sort": "current",
                  "sortDesc": true,
                  "total": false,
                  "values": "true"
               },
               "lines": true,
               "linewidth": 1,
               "links": [ ],
               "nullPointMode": "null",
               "percentage": false,
               "pointradius": 5,
               "points": false,
               "renderer": "flot",
               "repeat": null,
               "seriesOverrides": [ ],
               "spaceLength": 10,
               "stack": false,
               "steppedLine": false,
               "targets": [
                  {
                     "expr": "pyroscope_storage_disk_bytes",
                     "format": "time_series",
                     "intervalFactor": 2,
                     "legendFormat": "{{ name }}",
                     "refId": "A"
                  },
                  {
                     "expr": "sum without(name)(pyroscope_storage_disk_bytes)",
                     "format": "time_series",
                     "intervalFactor": 2,
                     "legendFormat": "total",
                     "refId": "B"
                  }
               ],
               "thresholds": [ ],
               "timeFrom": null,
               "timeShift": null,
               "title": "Disk Usage",
               "tooltip": {
                  "shared": true,
                  "sort": 0,
                  "value_type": "individual"
               },
               "type": "graph",
               "xaxis": {
                  "buckets": null,
                  "mode": "time",
                  "name": null,
                  "show": true,
                  "values": [ ]
               },
               "yaxes": [
                  {
                     "format": "bytes",
                     "label": null,
                     "logBase": 1,
                     "max": null,
                     "min": null,
                     "show": true
                  },
                  {
                     "format": "bytes",
                     "label": null,
                     "logBase": 1,
                     "max": null,
                     "min": null,
                     "show": true
                  }
               ]
            },
            {
               "aliasColors": { },
               "bars": false,
               "dashLength": 10,
               "dashes": false,
               "datasource": "$PROMETHEUS_DS",
               "fill": 1,
               "fillGradient": 0,
               "gridPos": { },
               "id": 17,
               "legend": {
                  "alignAsTable": "true",
                  "avg": false,
                  "current": "true",
                  "max": false,
                  "min": false,
                  "rightSide": "true",
                  "show": true,
                  "sideWidth": null,
                  "sort": "current",
                  "sortDesc": true,
                  "total": false,
                  "values": "true"
               },
               "lines": true,
               "linewidth": 1,
               "links": [ ],
               "nullPointMode": "null",
               "percentage": false,
               "pointradius": 5,
               "points": false,
               "renderer": "flot",
               "repeat": null,
               "seriesOverrides": [ ],
               "spaceLength": 10,
               "stack": false,
               "steppedLine": false,
               "targets": [
                  {
                     "expr": "pyroscope_storage_cache_size",
                     "format": "time_series",
                     "intervalFactor": 2,
                     "legendFormat": "{{ name }}",
                     "refId": "A"
                  },
                  {
                     "expr": "sum without(name)(pyroscope_storage_cache_size)",
                     "format": "time_series",
                     "intervalFactor": 2,
                     "legendFormat": "total",
                     "refId": "B"
                  }
               ],
               "thresholds": [ ],
               "timeFrom": null,
               "timeShift": null,
               "title": "Cache Size (number of items)",
               "tooltip": {
                  "shared": true,
                  "sort": 0,
                  "value_type": "individual"
               },
               "type": "graph",
               "xaxis": {
                  "buckets": null,
                  "mode": "time",
                  "name": null,
                  "show": true,
                  "values": [ ]
               },
               "yaxes": [
                  {
                     "format": "short",
                     "label": null,
                     "logBase": 1,
                     "max": null,
                     "min": null,
                     "show": true
                  },
                  {
                     "format": "short",
                     "label": null,
                     "logBase": 1,
                     "max": null,
                     "min": null,
                     "show": true
                  }
               ]
            },
            {
               "aliasColors": { },
               "bars": false,
               "dashLength": 10,
               "dashes": false,
               "datasource": "$PROMETHEUS_DS",
               "fill": 1,
               "fillGradient": 0,
               "gridPos": { },
               "id": 18,
               "legend": {
                  "alignAsTable": "true",
                  "avg": false,
                  "current": true,
                  "max": true,
                  "min": false,
                  "rightSide": "true",
                  "show": true,
                  "sideWidth": null,
                  "sort": "current",
                  "sortDesc": true,
                  "total": false,
                  "values": "true"
               },
               "lines": true,
               "linewidth": 1,
               "links": [ ],
               "nullPointMode": "null",
               "percentage": false,
               "pointradius": 5,
               "points": false,
               "renderer": "flot",
               "repeat": null,
               "seriesOverrides": [ ],
               "spaceLength": 10,
               "stack": false,
               "steppedLine": false,
               "targets": [
                  {
                     "expr": "pyroscope_storage_evictions_alloc_bytes",
                     "format": "time_series",
                     "intervalFactor": 2,
                     "legendFormat": "heap size",
                     "refId": "A"
                  },
                  {
                     "expr": "pyroscope_storage_evictions_total_mem_bytes",
                     "format": "time_series",
                     "intervalFactor": 2,
                     "legendFormat": "total memory",
                     "refId": "B"
                  }
               ],
               "thresholds": [ ],
               "timeFrom": null,
               "timeShift": null,
               "title": "Cache Size (Approximation)",
               "tooltip": {
                  "shared": true,
                  "sort": 0,
                  "value_type": "individual"
               },
               "type": "graph",
               "xaxis": {
                  "buckets": null,
                  "mode": "time",
                  "name": null,
                  "show": true,
                  "values": [ ]
               },
               "yaxes": [
                  {
                     "format": "bytes",
                     "label": null,
                     "logBase": 2,
                     "max": null,
                     "min": null,
                     "show": true
                  },
                  {
                     "format": "bytes",
                     "label": null,
                     "logBase": 1,
                     "max": null,
                     "min": null,
                     "show": true
                  }
               ]
            }
         ],
         "repeat": null,
         "repeatIteration": null,
         "repeatRowId": null,
         "showTitle": true,
         "title": "Storage",
         "titleSize": "h6",
         "type": "row"
      },
      {
         "collapse": false,
         "collapsed": false,
         "panels": [
            {
               "aliasColors": { },
               "bars": false,
               "dashLength": 10,
               "dashes": false,
               "datasource": "$PROMETHEUS_DS",
               "fill": 1,
               "fillGradient": 0,
               "gridPos": { },
               "id": 19,
               "legend": {
                  "alignAsTable": false,
                  "avg": false,
                  "current": false,
                  "max": false,
                  "min": false,
                  "rightSide": false,
                  "show": true,
                  "sideWidth": null,
                  "total": false,
                  "values": false
               },
               "lines": true,
               "linewidth": 1,
               "links": [ ],
               "nullPointMode": "null",
               "percentage": false,
               "pointradius": 5,
               "points": false,
               "renderer": "flot",
               "repeat": null,
               "seriesOverrides": [ ],
               "spaceLength": 10,
               "stack": false,
               "steppedLine": false,
               "targets": [
                  {
                     "expr": "go_memstats_mspan_inuse_bytes{instance=\"$instance\"}",
                     "format": "time_series",
                     "intervalFactor": 2,
                     "legendFormat": "{{ __name__ }}",
                     "refId": "A"
                  },
                  {
                     "expr": "go_memstats_mspan_sys_bytes{instance=\"$instance\"}",
                     "format": "time_series",
                     "intervalFactor": 2,
                     "legendFormat": "{{ __name__ }}",
                     "refId": "B"
                  },
                  {
                     "expr": "go_memstats_mcache_inuse_bytes{instance=\"$instance\"}",
                     "format": "time_series",
                     "intervalFactor": 2,
                     "legendFormat": "{{ __name__ }}",
                     "refId": "C"
                  },
                  {
                     "expr": "go_memstats_mcache_sys_bytes{instance=\"$instance\"}",
                     "format": "time_series",
                     "intervalFactor": 2,
                     "legendFormat": "{{ __name__ }}",
                     "refId": "D"
                  },
                  {
                     "expr": "go_memstats_buck_hash_sys_bytes{instance=\"$instance\"}",
                     "format": "time_series",
                     "intervalFactor": 2,
                     "legendFormat": "{{ __name__ }}",
                     "refId": "E"
                  },
                  {
                     "expr": "go_memstats_gc_sys_bytes{instance=\"$instance\"}",
                     "format": "time_series",
                     "intervalFactor": 2,
                     "legendFormat": "{{ __name__ }}",
                     "refId": "F"
                  },
                  {
                     "expr": "go_memstats_other_sys_bytes{instance=\"$instance\"}",
                     "format": "time_series",
                     "intervalFactor": 2,
                     "legendFormat": "{{ __name__ }}",
                     "refId": "G"
                  },
                  {
                     "expr": "go_memstats_next_gc_bytes{instance=\"$instance\"}",
                     "format": "time_series",
                     "intervalFactor": 2,
                     "legendFormat": "{{ __name__ }}",
                     "refId": "H"
                  }
               ],
               "thresholds": [ ],
               "timeFrom": null,
               "timeShift": null,
               "title": "Memory Off-heap",
               "tooltip": {
                  "shared": true,
                  "sort": 0,
                  "value_type": "individual"
               },
               "type": "graph",
               "xaxis": {
                  "buckets": null,
                  "mode": "time",
                  "name": null,
                  "show": true,
                  "values": [ ]
               },
               "yaxes": [
                  {
                     "format": "bytes",
                     "label": null,
                     "logBase": 1,
                     "max": null,
                     "min": null,
                     "show": true
                  },
                  {
                     "format": "bytes",
                     "label": null,
                     "logBase": 1,
                     "max": null,
                     "min": null,
                     "show": true
                  }
               ]
            },
            {
               "aliasColors": { },
               "bars": false,
               "dashLength": 10,
               "dashes": false,
               "datasource": "$PROMETHEUS_DS",
               "fill": 1,
               "fillGradient": 0,
               "gridPos": { },
               "id": 20,
               "legend": {
                  "alignAsTable": false,
                  "avg": false,
                  "current": false,
                  "max": false,
                  "min": false,
                  "rightSide": false,
                  "show": true,
                  "sideWidth": null,
                  "total": false,
                  "values": false
               },
               "lines": true,
               "linewidth": 1,
               "links": [ ],
               "nullPointMode": "null",
               "percentage": false,
               "pointradius": 5,
               "points": false,
               "renderer": "flot",
               "repeat": null,
               "seriesOverrides": [ ],
               "spaceLength": 10,
               "stack": false,
               "steppedLine": false,
               "targets": [
                  {
                     "expr": "go_memstats_heap_alloc_bytes{instance=\"$instance\"}",
                     "format": "time_series",
                     "intervalFactor": 2,
                     "legendFormat": "{{ __name__ }}",
                     "refId": "A"
                  },
                  {
                     "expr": "go_memstats_heap_sys_bytes{instance=\"$instance\"}",
                     "format": "time_series",
                     "intervalFactor": 2,
                     "legendFormat": "{{ __name__ }}",
                     "refId": "B"
                  },
                  {
                     "expr": "go_memstats_heap_idle_bytes{instance=\"$instance\"}",
                     "format": "time_series",
                     "intervalFactor": 2,
                     "legendFormat": "{{ __name__ }}",
                     "refId": "C"
                  },
                  {
                     "expr": "go_memstats_heap_inuse_bytes{instance=\"$instance\"}",
                     "format": "time_series",
                     "intervalFactor": 2,
                     "legendFormat": "{{ __name__ }}",
                     "refId": "D"
                  },
                  {
                     "expr": "go_memstats_heap_released_bytes{instance=\"$instance\"}",
                     "format": "time_series",
                     "intervalFactor": 2,
                     "legendFormat": "{{ __name__ }}",
                     "refId": "E"
                  }
               ],
               "thresholds": [ ],
               "timeFrom": null,
               "timeShift": null,
               "title": "Memory In Heap",
               "tooltip": {
                  "shared": true,
                  "sort": 0,
                  "value_type": "individual"
               },
               "type": "graph",
               "xaxis": {
                  "buckets": null,
                  "mode": "time",
                  "name": null,
                  "show": true,
                  "values": [ ]
               },
               "yaxes": [
                  {
                     "format": "bytes",
                     "label": null,
                     "logBase": 1,
                     "max": null,
                     "min": null,
                     "show": true
                  },
                  {
                     "format": "bytes",
                     "label": null,
                     "logBase": 1,
                     "max": null,
                     "min": null,
                     "show": true
                  }
               ]
            },
            {
               "aliasColors": { },
               "bars": false,
               "dashLength": 10,
               "dashes": false,
               "datasource": "$PROMETHEUS_DS",
               "fill": 1,
               "fillGradient": 0,
               "gridPos": { },
               "id": 21,
               "legend": {
                  "alignAsTable": false,
                  "avg": false,
                  "current": false,
                  "max": false,
                  "min": false,
                  "rightSide": false,
                  "show": true,
                  "sideWidth": null,
                  "total": false,
                  "values": false
               },
               "lines": true,
               "linewidth": 1,
               "links": [ ],
               "nullPointMode": "null",
               "percentage": false,
               "pointradius": 5,
               "points": false,
               "renderer": "flot",
               "repeat": null,
               "seriesOverrides": [ ],
               "spaceLength": 10,
               "stack": false,
               "steppedLine": false,
               "targets": [
                  {
                     "expr": "go_memstats_stack_inuse_bytes{instance=\"$instance\"}",
                     "format": "time_series",
                     "intervalFactor": 2,
                     "legendFormat": "{{ __name__ }}",
                     "refId": "A"
                  },
                  {
                     "expr": "go_memstats_stack_sys_bytes{instance=\"$instance\"}",
                     "format": "time_series",
                     "intervalFactor": 2,
                     "legendFormat": "{{ __name__ }}",
                     "refId": "B"
                  }
               ],
               "thresholds": [ ],
               "timeFrom": null,
               "timeShift": null,
               "title": "Memory In Stack",
               "tooltip": {
                  "shared": true,
                  "sort": 0,
                  "value_type": "individual"
               },
               "type": "graph",
               "xaxis": {
                  "buckets": null,
                  "mode": "time",
                  "name": null,
                  "show": true,
                  "values": [ ]
               },
               "yaxes": [
                  {
                     "format": "decbytes",
                     "label": null,
                     "logBase": 1,
                     "max": null,
                     "min": null,
                     "show": true
                  },
                  {
                     "format": "decbytes",
                     "label": null,
                     "logBase": 1,
                     "max": null,
                     "min": null,
                     "show": true
                  }
               ]
            },
            {
               "aliasColors": { },
               "bars": false,
               "dashLength": 10,
               "dashes": false,
               "datasource": "$PROMETHEUS_DS",
               "fill": 1,
               "fillGradient": 0,
               "gridPos": { },
               "id": 22,
               "legend": {
                  "alignAsTable": false,
                  "avg": false,
                  "current": false,
                  "max": false,
                  "min": false,
                  "rightSide": false,
                  "show": true,
                  "sideWidth": null,
                  "total": false,
                  "values": false
               },
               "lines": true,
               "linewidth": 1,
               "links": [ ],
               "nullPointMode": "null",
               "percentage": false,
               "pointradius": 5,
               "points": false,
               "renderer": "flot",
               "repeat": null,
               "seriesOverrides": [ ],
               "spaceLength": 10,
               "stack": false,
               "steppedLine": false,
               "targets": [
                  {
                     "expr": "go_memstats_sys_bytes{instance=\"$instance\"}",
                     "format": "time_series",
                     "intervalFactor": 2,
                     "legendFormat": "{{ __name__ }}",
                     "refId": "A"
                  }
               ],
               "thresholds": [ ],
               "timeFrom": null,
               "timeShift": null,
               "title": "Total Used Memory",
               "tooltip": {
                  "shared": true,
                  "sort": 0,
                  "value_type": "individual"
               },
               "type": "graph",
               "xaxis": {
                  "buckets": null,
                  "mode": "time",
                  "name": null,
                  "show": true,
                  "values": [ ]
               },
               "yaxes": [
                  {
                     "format": "decbytes",
                     "label": null,
                     "logBase": 1,
                     "max": null,
                     "min": null,
                     "show": true
                  },
                  {
                     "format": "decbytes",
                     "label": null,
                     "logBase": 1,
                     "max": null,
                     "min": null,
                     "show": true
                  }
               ]
            },
            {
               "aliasColors": { },
               "bars": false,
               "dashLength": 10,
               "dashes": false,
               "datasource": "$PROMETHEUS_DS",
               "fill": 1,
               "fillGradient": 0,
               "gridPos": { },
               "id": 23,
               "legend": {
                  "alignAsTable": false,
                  "avg": false,
                  "current": false,
                  "max": false,
                  "min": false,
                  "rightSide": false,
                  "show": false,
                  "sideWidth": null,
                  "total": false,
                  "values": false
               },
               "lines": true,
               "linewidth": 1,
               "links": [ ],
               "nullPointMode": "null",
               "percentage": false,
               "pointradius": 5,
               "points": false,
               "renderer": "flot",
               "repeat": null,
               "seriesOverrides": [ ],
               "spaceLength": 10,
               "stack": false,
               "steppedLine": false,
               "targets": [
                  {
                     "expr": "go_memstats_mallocs_total{instance=\"$instance\"} - go_memstats_frees_total{instance=\"$instance\"}",
                     "format": "time_series",
                     "intervalFactor": 2,
                     "legendFormat": "",
                     "refId": "A"
                  }
               ],
               "thresholds": [ ],
               "timeFrom": null,
               "timeShift": null,
               "title": "Number of Live Objects",
               "tooltip": {
                  "shared": true,
                  "sort": 0,
                  "value_type": "individual"
               },
               "type": "graph",
               "xaxis": {
                  "buckets": null,
                  "mode": "time",
                  "name": null,
                  "show": true,
                  "values": [ ]
               },
               "yaxes": [
                  {
                     "format": "short",
                     "label": null,
                     "logBase": 1,
                     "max": null,
                     "min": null,
                     "show": true
                  },
                  {
                     "format": "short",
                     "label": null,
                     "logBase": 1,
                     "max": null,
                     "min": null,
                     "show": true
                  }
               ]
            },
            {
               "aliasColors": { },
               "bars": false,
               "dashLength": 10,
               "dashes": false,
               "datasource": "$PROMETHEUS_DS",
               "fill": 1,
               "fillGradient": 0,
               "gridPos": { },
               "id": 24,
               "legend": {
                  "alignAsTable": false,
                  "avg": false,
                  "current": false,
                  "max": false,
                  "min": false,
                  "rightSide": false,
                  "show": false,
                  "sideWidth": null,
                  "total": false,
                  "values": false
               },
               "lines": true,
               "linewidth": 1,
               "links": [ ],
               "nullPointMode": "null",
               "percentage": false,
               "pointradius": 5,
               "points": false,
               "renderer": "flot",
               "repeat": null,
               "seriesOverrides": [ ],
               "spaceLength": 10,
               "stack": false,
               "steppedLine": false,
               "targets": [
                  {
                     "expr": "rate(go_memstats_mallocs_total{instance=\"$instance\"}[$__rate_interval])",
                     "format": "time_series",
                     "intervalFactor": 2,
                     "legendFormat": "",
                     "refId": "A"
                  }
               ],
               "thresholds": [ ],
               "timeFrom": null,
               "timeShift": null,
               "title": "Rate of Objects Allocated",
               "tooltip": {
                  "shared": true,
                  "sort": 0,
                  "value_type": "individual"
               },
               "type": "graph",
               "xaxis": {
                  "buckets": null,
                  "mode": "time",
                  "name": null,
                  "show": true,
                  "values": [ ]
               },
               "yaxes": [
                  {
                     "format": "short",
                     "label": null,
                     "logBase": 1,
                     "max": null,
                     "min": null,
                     "show": true
                  },
                  {
                     "format": "short",
                     "label": null,
                     "logBase": 1,
                     "max": null,
                     "min": null,
                     "show": true
                  }
               ]
            },
            {
               "aliasColors": { },
               "bars": false,
               "dashLength": 10,
               "dashes": false,
               "datasource": "$PROMETHEUS_DS",
               "fill": 1,
               "fillGradient": 0,
               "gridPos": { },
               "id": 25,
               "legend": {
                  "alignAsTable": false,
                  "avg": false,
                  "current": false,
                  "max": false,
                  "min": false,
                  "rightSide": false,
                  "show": false,
                  "sideWidth": null,
                  "total": false,
                  "values": false
               },
               "lines": true,
               "linewidth": 1,
               "links": [ ],
               "nullPointMode": "null",
               "percentage": false,
               "pointradius": 5,
               "points": false,
               "renderer": "flot",
               "repeat": null,
               "seriesOverrides": [ ],
               "spaceLength": 10,
               "stack": false,
               "steppedLine": false,
               "targets": [
                  {
                     "expr": "rate(go_memstats_alloc_bytes_total{instance=\"$instance\"}[$__rate_interval])",
                     "format": "time_series",
                     "intervalFactor": 2,
                     "legendFormat": "",
                     "refId": "A"
                  }
               ],
               "thresholds": [ ],
               "timeFrom": null,
               "timeShift": null,
               "title": "Rates of Allocation",
               "tooltip": {
                  "shared": true,
                  "sort": 0,
                  "value_type": "individual"
               },
               "type": "graph",
               "xaxis": {
                  "buckets": null,
                  "mode": "time",
                  "name": null,
                  "show": true,
                  "values": [ ]
               },
               "yaxes": [
                  {
                     "format": "Bps",
                     "label": null,
                     "logBase": 1,
                     "max": null,
                     "min": null,
                     "show": true
                  },
                  {
                     "format": "Bps",
                     "label": null,
                     "logBase": 1,
                     "max": null,
                     "min": null,
                     "show": true
                  }
               ]
            },
            {
               "aliasColors": { },
               "bars": false,
               "dashLength": 10,
               "dashes": false,
               "datasource": "$PROMETHEUS_DS",
               "fill": 1,
               "fillGradient": 0,
               "gridPos": { },
               "id": 26,
               "legend": {
                  "alignAsTable": false,
                  "avg": false,
                  "current": false,
                  "max": false,
                  "min": false,
                  "rightSide": false,
                  "show": false,
                  "sideWidth": null,
                  "total": false,
                  "values": false
               },
               "lines": true,
               "linewidth": 1,
               "links": [ ],
               "nullPointMode": "null",
               "percentage": false,
               "pointradius": 5,
               "points": false,
               "renderer": "flot",
               "repeat": null,
               "seriesOverrides": [ ],
               "spaceLength": 10,
               "stack": false,
               "steppedLine": false,
               "targets": [
                  {
                     "expr": "go_goroutines{instance=\"$instance\"}",
                     "format": "time_series",
                     "intervalFactor": 2,
                     "legendFormat": "",
                     "refId": "A"
                  }
               ],
               "thresholds": [ ],
               "timeFrom": null,
               "timeShift": null,
               "title": "Goroutines",
               "tooltip": {
                  "shared": true,
                  "sort": 0,
                  "value_type": "individual"
               },
               "type": "graph",
               "xaxis": {
                  "buckets": null,
                  "mode": "time",
                  "name": null,
                  "show": true,
                  "values": [ ]
               },
               "yaxes": [
                  {
                     "format": "short",
                     "label": null,
                     "logBase": 1,
                     "max": null,
                     "min": null,
                     "show": true
                  },
                  {
                     "format": "short",
                     "label": null,
                     "logBase": 1,
                     "max": null,
                     "min": null,
                     "show": true
                  }
               ]
            },
            {
               "aliasColors": { },
               "bars": false,
               "dashLength": 10,
               "dashes": false,
               "datasource": "$PROMETHEUS_DS",
               "fill": 1,
               "fillGradient": 0,
               "gridPos": { },
               "id": 27,
               "legend": {
                  "alignAsTable": false,
                  "avg": false,
                  "current": false,
                  "max": false,
                  "min": false,
                  "rightSide": false,
                  "show": false,
                  "sideWidth": null,
                  "total": false,
                  "values": false
               },
               "lines": true,
               "linewidth": 1,
               "links": [ ],
               "nullPointMode": "null",
               "percentage": false,
               "pointradius": 5,
               "points": false,
               "renderer": "flot",
               "repeat": null,
               "seriesOverrides": [ ],
               "spaceLength": 10,
               "stack": false,
               "steppedLine": false,
               "targets": [
                  {
                     "expr": "go_gc_duration_seconds{instance=\"$instance\"}",
                     "format": "time_series",
                     "intervalFactor": 2,
                     "legendFormat": "",
                     "refId": "A"
                  }
               ],
               "thresholds": [ ],
               "timeFrom": null,
               "timeShift": null,
               "title": "GC duration quantile",
               "tooltip": {
                  "shared": true,
                  "sort": 0,
                  "value_type": "individual"
               },
               "type": "graph",
               "xaxis": {
                  "buckets": null,
                  "mode": "time",
                  "name": null,
                  "show": true,
                  "values": [ ]
               },
               "yaxes": [
                  {
                     "format": "short",
                     "label": null,
                     "logBase": 1,
                     "max": null,
                     "min": null,
                     "show": true
                  },
                  {
                     "format": "short",
                     "label": null,
                     "logBase": 1,
                     "max": null,
                     "min": null,
                     "show": true
                  }
               ]
            },
            {
               "aliasColors": { },
               "bars": false,
               "dashLength": 10,
               "dashes": false,
               "datasource": "$PROMETHEUS_DS",
               "fill": 1,
               "fillGradient": 0,
               "gridPos": { },
               "id": 28,
               "legend": {
                  "alignAsTable": false,
                  "avg": false,
                  "current": false,
                  "max": false,
                  "min": false,
                  "rightSide": false,
                  "show": true,
                  "sideWidth": null,
                  "total": false,
                  "values": false
               },
               "lines": true,
               "linewidth": 1,
               "links": [ ],
               "nullPointMode": "null",
               "percentage": false,
               "pointradius": 5,
               "points": false,
               "renderer": "flot",
               "repeat": null,
               "seriesOverrides": [ ],
               "spaceLength": 10,
               "stack": false,
               "steppedLine": false,
               "targets": [
                  {
                     "expr": "process_open_fds{instance=\"$instance\"}",
                     "format": "time_series",
                     "intervalFactor": 2,
                     "legendFormat": "{{ __name__ }}",
                     "refId": "A"
                  },
                  {
                     "expr": "process_max_fds{instance=\"$instance\"}",
                     "format": "time_series",
                     "intervalFactor": 2,
                     "legendFormat": "{{ __name__ }}",
                     "refId": "B"
                  }
               ],
               "thresholds": [ ],
               "timeFrom": null,
               "timeShift": null,
               "title": "File descriptors",
               "tooltip": {
                  "shared": true,
                  "sort": 0,
                  "value_type": "individual"
               },
               "type": "graph",
               "xaxis": {
                  "buckets": null,
                  "mode": "time",
                  "name": null,
                  "show": true,
                  "values": [ ]
               },
               "yaxes": [
                  {
                     "format": "short",
                     "label": null,
                     "logBase": 1,
                     "max": null,
                     "min": null,
                     "show": true
                  },
                  {
                     "format": "short",
                     "label": null,
                     "logBase": 1,
                     "max": null,
                     "min": null,
                     "show": true
                  }
               ]
            }
         ],
         "repeat": null,
         "repeatIteration": null,
         "repeatRowId": null,
         "showTitle": true,
         "title": "Go",
         "titleSize": "h6",
         "type": "row"
      }
   ],
   "schemaVersion": 14,
   "style": "dark",
   "tags": [
      "pyroscope"
   ],
   "templating": {
      "list": [
         {
            "current": {
               "text": "prometheus",
               "value": "prometheus"
            },
            "hide": 2,
            "label": null,
            "name": "PROMETHEUS_DS",
            "options": [ ],
            "query": "prometheus",
            "refresh": 1,
            "regex": "",
            "type": "datasource"
         },
         {
            "allValue": null,
            "current": { },
            "datasource": "$PROMETHEUS_DS",
            "hide": 0,
            "includeAll": false,
            "label": "instance",
            "multi": false,
            "name": "instance",
            "options": [ ],
            "query": "label_values(pyroscope_build_info, instance)",
            "refresh": 2,
            "regex": "",
            "sort": 0,
            "tagValuesQuery": "",
            "tags": [ ],
            "tagsQuery": "",
            "type": "query",
            "useTags": false
         }
      ]
   },
   "time": {
      "from": "now-1h",
      "to": "now"
   },
   "timepicker": {
      "refresh_intervals": [
         "5s",
         "10s",
         "30s",
         "1m",
         "5m",
         "15m",
         "30m",
         "1h",
         "2h",
         "1d"
      ],
      "time_options": [
         "5m",
         "15m",
         "1h",
         "6h",
         "12h",
         "24h",
         "2d",
         "7d",
         "30d"
      ]
   },
   "timezone": "browser",
   "title": "Pyroscope Server",
   "uid": "tsWRL6ReZQkirFirmyvnWX1akHXJeHT8I8emjGJo",
   "version": 0
}<|MERGE_RESOLUTION|>--- conflicted
+++ resolved
@@ -759,27 +759,17 @@
                "steppedLine": false,
                "targets": [
                   {
-<<<<<<< HEAD
                      "expr": "(rate(pyroscope_storage_cache_reads_total[$__rate_interval])-\nrate(pyroscope_storage_cache_misses_total[$__rate_interval]))\n/\nrate(pyroscope_storage_cache_reads_total[$__rate_interval])\n",
-=======
-                     "expr": "sum without(name) (rate(pyroscope_storage_cache_hits_total[$__rate_interval]))\n/\nsum without(name) (rate(pyroscope_storage_cache_reads_total[$__rate_interval]))\n",
-                     "format": "time_series",
-                     "intervalFactor": 2,
-                     "legendFormat": "Hits",
-                     "refId": "A"
-                  },
-                  {
-                     "expr": "sum without(name) (rate(pyroscope_storage_cache_misses_total[$__rate_interval]))\n/\nsum without(name)(rate(pyroscope_storage_cache_reads_total[$__rate_interval]))\n",
-                     "format": "time_series",
-                     "intervalFactor": 2,
-                     "legendFormat": "Misses",
-                     "refId": "B"
+                     "format": "time_series",
+                     "intervalFactor": 2,
+                     "legendFormat": "{{ name }}",
+                     "refId": "A"
                   }
                ],
                "thresholds": [ ],
                "timeFrom": null,
                "timeShift": null,
-               "title": "Cache Hit/Misses",
+               "title": "Cache Hit Ratio",
                "tooltip": {
                   "shared": true,
                   "sort": 0,
@@ -851,18 +841,24 @@
                "steppedLine": false,
                "targets": [
                   {
-                     "expr": "rate(pyroscope_storage_cache_hits_total[$__rate_interval])\n/\nrate(pyroscope_storage_cache_reads_total[$__rate_interval])\n",
->>>>>>> 0403cee3
-                     "format": "time_series",
-                     "intervalFactor": 2,
-                     "legendFormat": "{{ name }}",
-                     "refId": "A"
+                     "expr": "rate(pyroscope_storage_cache_disk_writes_sum[$__rate_interval])*-1",
+                     "format": "time_series",
+                     "intervalFactor": 2,
+                     "legendFormat": "Writes - {{name}}",
+                     "refId": "A"
+                  },
+                  {
+                     "expr": "rate(pyroscope_storage_cache_disk_reads_sum[$__rate_interval])",
+                     "format": "time_series",
+                     "intervalFactor": 2,
+                     "legendFormat": "Reads - {{name}}",
+                     "refId": "B"
                   }
                ],
                "thresholds": [ ],
                "timeFrom": null,
                "timeShift": null,
-               "title": "Cache Hit Ratio",
+               "title": "Cache disk IO",
                "tooltip": {
                   "shared": true,
                   "sort": 0,
@@ -878,15 +874,15 @@
                },
                "yaxes": [
                   {
-                     "format": "percentunit",
-                     "label": null,
-                     "logBase": 1,
-                     "max": null,
-                     "min": null,
-                     "show": true
-                  },
-                  {
-                     "format": "percentunit",
+                     "format": "Bps",
+                     "label": null,
+                     "logBase": 1,
+                     "max": null,
+                     "min": null,
+                     "show": true
+                  },
+                  {
+                     "format": "Bps",
                      "label": null,
                      "logBase": 1,
                      "max": null,
@@ -906,18 +902,16 @@
                "gridPos": { },
                "id": 13,
                "legend": {
-                  "alignAsTable": "true",
+                  "alignAsTable": false,
                   "avg": false,
-                  "current": "true",
+                  "current": false,
                   "max": false,
                   "min": false,
-                  "rightSide": "true",
+                  "rightSide": false,
                   "show": true,
                   "sideWidth": null,
-                  "sort": "current",
-                  "sortDesc": true,
                   "total": false,
-                  "values": "true"
+                  "values": false
                },
                "lines": true,
                "linewidth": 1,
@@ -934,24 +928,24 @@
                "steppedLine": false,
                "targets": [
                   {
-                     "expr": "rate(pyroscope_storage_cache_disk_writes_sum[$__rate_interval])*-1",
-                     "format": "time_series",
-                     "intervalFactor": 2,
-                     "legendFormat": "Writes - {{name}}",
-                     "refId": "A"
-                  },
-                  {
-                     "expr": "rate(pyroscope_storage_cache_disk_reads_sum[$__rate_interval])",
-                     "format": "time_series",
-                     "intervalFactor": 2,
-                     "legendFormat": "Reads - {{name}}",
+                     "expr": "rate(pyroscope_storage_reads_total[$__rate_interval])",
+                     "format": "time_series",
+                     "intervalFactor": 2,
+                     "legendFormat": "Reads",
+                     "refId": "A"
+                  },
+                  {
+                     "expr": "rate(pyroscope_storage_writes_total[$__rate_interval])",
+                     "format": "time_series",
+                     "intervalFactor": 2,
+                     "legendFormat": "Writes",
                      "refId": "B"
                   }
                ],
                "thresholds": [ ],
                "timeFrom": null,
                "timeShift": null,
-               "title": "Cache disk IO",
+               "title": "Storage Reads/Writes",
                "tooltip": {
                   "shared": true,
                   "sort": 0,
@@ -967,15 +961,15 @@
                },
                "yaxes": [
                   {
-                     "format": "Bps",
-                     "label": null,
-                     "logBase": 1,
-                     "max": null,
-                     "min": null,
-                     "show": true
-                  },
-                  {
-                     "format": "Bps",
+                     "format": "short",
+                     "label": null,
+                     "logBase": 1,
+                     "max": null,
+                     "min": null,
+                     "show": true
+                  },
+                  {
+                     "format": "short",
                      "label": null,
                      "logBase": 1,
                      "max": null,
@@ -1004,7 +998,7 @@
                   "show": true,
                   "sideWidth": null,
                   "total": false,
-                  "values": false
+                  "values": "true"
                },
                "lines": true,
                "linewidth": 1,
@@ -1021,24 +1015,31 @@
                "steppedLine": false,
                "targets": [
                   {
-                     "expr": "rate(pyroscope_storage_reads_total[$__rate_interval])",
-                     "format": "time_series",
-                     "intervalFactor": 2,
-                     "legendFormat": "Reads",
-                     "refId": "A"
-                  },
-                  {
-                     "expr": "rate(pyroscope_storage_writes_total[$__rate_interval])",
-                     "format": "time_series",
-                     "intervalFactor": 2,
-                     "legendFormat": "Writes",
+                     "expr": "histogram_quantile(0.9, pyroscope_storage_evictions_duration_seconds_bucket)",
+                     "format": "time_series",
+                     "intervalFactor": 2,
+                     "legendFormat": "evictions",
+                     "refId": "A"
+                  },
+                  {
+                     "expr": "histogram_quantile(0.9, pyroscope_storage_writeback_duration_seconds_bucket)",
+                     "format": "time_series",
+                     "intervalFactor": 2,
+                     "legendFormat": "write-back",
                      "refId": "B"
+                  },
+                  {
+                     "expr": "histogram_quantile(0.9, pyroscope_storage_retention_duration_seconds_bucket)",
+                     "format": "time_series",
+                     "intervalFactor": 2,
+                     "legendFormat": "retention",
+                     "refId": "C"
                   }
                ],
                "thresholds": [ ],
                "timeFrom": null,
                "timeShift": null,
-               "title": "Storage Reads/Writes",
+               "title": "Periodic tasks",
                "tooltip": {
                   "shared": true,
                   "sort": 0,
@@ -1054,19 +1055,19 @@
                },
                "yaxes": [
                   {
-                     "format": "short",
-                     "label": null,
-                     "logBase": 1,
-                     "max": null,
-                     "min": null,
-                     "show": true
-                  },
-                  {
-                     "format": "short",
-                     "label": null,
-                     "logBase": 1,
-                     "max": null,
-                     "min": null,
+                     "format": "seconds",
+                     "label": null,
+                     "logBase": 2,
+                     "max": "10",
+                     "min": "0.001",
+                     "show": true
+                  },
+                  {
+                     "format": "seconds",
+                     "label": null,
+                     "logBase": 1,
+                     "max": "10",
+                     "min": "0.001",
                      "show": true
                   }
                ]
@@ -1082,14 +1083,16 @@
                "gridPos": { },
                "id": 15,
                "legend": {
-                  "alignAsTable": false,
+                  "alignAsTable": "true",
                   "avg": false,
-                  "current": false,
+                  "current": "true",
                   "max": false,
                   "min": false,
-                  "rightSide": false,
+                  "rightSide": "true",
                   "show": true,
                   "sideWidth": null,
+                  "sort": "current",
+                  "sortDesc": true,
                   "total": false,
                   "values": "true"
                },
@@ -1108,31 +1111,24 @@
                "steppedLine": false,
                "targets": [
                   {
-                     "expr": "histogram_quantile(0.9, pyroscope_storage_evictions_duration_seconds_bucket)",
-                     "format": "time_series",
-                     "intervalFactor": 2,
-                     "legendFormat": "evictions",
-                     "refId": "A"
-                  },
-                  {
-                     "expr": "histogram_quantile(0.9, pyroscope_storage_writeback_duration_seconds_bucket)",
-                     "format": "time_series",
-                     "intervalFactor": 2,
-                     "legendFormat": "write-back",
+                     "expr": "pyroscope_storage_disk_bytes",
+                     "format": "time_series",
+                     "intervalFactor": 2,
+                     "legendFormat": "{{ name }}",
+                     "refId": "A"
+                  },
+                  {
+                     "expr": "sum without(name)(pyroscope_storage_disk_bytes)",
+                     "format": "time_series",
+                     "intervalFactor": 2,
+                     "legendFormat": "total",
                      "refId": "B"
-                  },
-                  {
-                     "expr": "histogram_quantile(0.9, pyroscope_storage_retention_duration_seconds_bucket)",
-                     "format": "time_series",
-                     "intervalFactor": 2,
-                     "legendFormat": "retention",
-                     "refId": "C"
                   }
                ],
                "thresholds": [ ],
                "timeFrom": null,
                "timeShift": null,
-               "title": "Periodic tasks",
+               "title": "Disk Usage",
                "tooltip": {
                   "shared": true,
                   "sort": 0,
@@ -1148,19 +1144,19 @@
                },
                "yaxes": [
                   {
-                     "format": "seconds",
-                     "label": null,
-                     "logBase": 2,
-                     "max": "10",
-                     "min": "0.001",
-                     "show": true
-                  },
-                  {
-                     "format": "seconds",
-                     "label": null,
-                     "logBase": 1,
-                     "max": "10",
-                     "min": "0.001",
+                     "format": "bytes",
+                     "label": null,
+                     "logBase": 1,
+                     "max": null,
+                     "min": null,
+                     "show": true
+                  },
+                  {
+                     "format": "bytes",
+                     "label": null,
+                     "logBase": 1,
+                     "max": null,
+                     "min": null,
                      "show": true
                   }
                ]
@@ -1204,14 +1200,14 @@
                "steppedLine": false,
                "targets": [
                   {
-                     "expr": "pyroscope_storage_disk_bytes",
+                     "expr": "pyroscope_storage_cache_size",
                      "format": "time_series",
                      "intervalFactor": 2,
                      "legendFormat": "{{ name }}",
                      "refId": "A"
                   },
                   {
-                     "expr": "sum without(name)(pyroscope_storage_disk_bytes)",
+                     "expr": "sum without(name)(pyroscope_storage_cache_size)",
                      "format": "time_series",
                      "intervalFactor": 2,
                      "legendFormat": "total",
@@ -1221,7 +1217,7 @@
                "thresholds": [ ],
                "timeFrom": null,
                "timeShift": null,
-               "title": "Disk Usage",
+               "title": "Cache Size (number of items)",
                "tooltip": {
                   "shared": true,
                   "sort": 0,
@@ -1237,15 +1233,15 @@
                },
                "yaxes": [
                   {
-                     "format": "bytes",
-                     "label": null,
-                     "logBase": 1,
-                     "max": null,
-                     "min": null,
-                     "show": true
-                  },
-                  {
-                     "format": "bytes",
+                     "format": "short",
+                     "label": null,
+                     "logBase": 1,
+                     "max": null,
+                     "min": null,
+                     "show": true
+                  },
+                  {
+                     "format": "short",
                      "label": null,
                      "logBase": 1,
                      "max": null,
@@ -1264,95 +1260,6 @@
                "fillGradient": 0,
                "gridPos": { },
                "id": 17,
-               "legend": {
-                  "alignAsTable": "true",
-                  "avg": false,
-                  "current": "true",
-                  "max": false,
-                  "min": false,
-                  "rightSide": "true",
-                  "show": true,
-                  "sideWidth": null,
-                  "sort": "current",
-                  "sortDesc": true,
-                  "total": false,
-                  "values": "true"
-               },
-               "lines": true,
-               "linewidth": 1,
-               "links": [ ],
-               "nullPointMode": "null",
-               "percentage": false,
-               "pointradius": 5,
-               "points": false,
-               "renderer": "flot",
-               "repeat": null,
-               "seriesOverrides": [ ],
-               "spaceLength": 10,
-               "stack": false,
-               "steppedLine": false,
-               "targets": [
-                  {
-                     "expr": "pyroscope_storage_cache_size",
-                     "format": "time_series",
-                     "intervalFactor": 2,
-                     "legendFormat": "{{ name }}",
-                     "refId": "A"
-                  },
-                  {
-                     "expr": "sum without(name)(pyroscope_storage_cache_size)",
-                     "format": "time_series",
-                     "intervalFactor": 2,
-                     "legendFormat": "total",
-                     "refId": "B"
-                  }
-               ],
-               "thresholds": [ ],
-               "timeFrom": null,
-               "timeShift": null,
-               "title": "Cache Size (number of items)",
-               "tooltip": {
-                  "shared": true,
-                  "sort": 0,
-                  "value_type": "individual"
-               },
-               "type": "graph",
-               "xaxis": {
-                  "buckets": null,
-                  "mode": "time",
-                  "name": null,
-                  "show": true,
-                  "values": [ ]
-               },
-               "yaxes": [
-                  {
-                     "format": "short",
-                     "label": null,
-                     "logBase": 1,
-                     "max": null,
-                     "min": null,
-                     "show": true
-                  },
-                  {
-                     "format": "short",
-                     "label": null,
-                     "logBase": 1,
-                     "max": null,
-                     "min": null,
-                     "show": true
-                  }
-               ]
-            },
-            {
-               "aliasColors": { },
-               "bars": false,
-               "dashLength": 10,
-               "dashes": false,
-               "datasource": "$PROMETHEUS_DS",
-               "fill": 1,
-               "fillGradient": 0,
-               "gridPos": { },
-               "id": 18,
                "legend": {
                   "alignAsTable": "true",
                   "avg": false,
@@ -1454,7 +1361,7 @@
                "fill": 1,
                "fillGradient": 0,
                "gridPos": { },
-               "id": 19,
+               "id": 18,
                "legend": {
                   "alignAsTable": false,
                   "avg": false,
@@ -1583,7 +1490,7 @@
                "fill": 1,
                "fillGradient": 0,
                "gridPos": { },
-               "id": 20,
+               "id": 19,
                "legend": {
                   "alignAsTable": false,
                   "avg": false,
@@ -1691,7 +1598,7 @@
                "fill": 1,
                "fillGradient": 0,
                "gridPos": { },
-               "id": 21,
+               "id": 20,
                "legend": {
                   "alignAsTable": false,
                   "avg": false,
@@ -1778,7 +1685,7 @@
                "fill": 1,
                "fillGradient": 0,
                "gridPos": { },
-               "id": 22,
+               "id": 21,
                "legend": {
                   "alignAsTable": false,
                   "avg": false,
@@ -1841,6 +1748,86 @@
                   },
                   {
                      "format": "decbytes",
+                     "label": null,
+                     "logBase": 1,
+                     "max": null,
+                     "min": null,
+                     "show": true
+                  }
+               ]
+            },
+            {
+               "aliasColors": { },
+               "bars": false,
+               "dashLength": 10,
+               "dashes": false,
+               "datasource": "$PROMETHEUS_DS",
+               "fill": 1,
+               "fillGradient": 0,
+               "gridPos": { },
+               "id": 22,
+               "legend": {
+                  "alignAsTable": false,
+                  "avg": false,
+                  "current": false,
+                  "max": false,
+                  "min": false,
+                  "rightSide": false,
+                  "show": false,
+                  "sideWidth": null,
+                  "total": false,
+                  "values": false
+               },
+               "lines": true,
+               "linewidth": 1,
+               "links": [ ],
+               "nullPointMode": "null",
+               "percentage": false,
+               "pointradius": 5,
+               "points": false,
+               "renderer": "flot",
+               "repeat": null,
+               "seriesOverrides": [ ],
+               "spaceLength": 10,
+               "stack": false,
+               "steppedLine": false,
+               "targets": [
+                  {
+                     "expr": "go_memstats_mallocs_total{instance=\"$instance\"} - go_memstats_frees_total{instance=\"$instance\"}",
+                     "format": "time_series",
+                     "intervalFactor": 2,
+                     "legendFormat": "",
+                     "refId": "A"
+                  }
+               ],
+               "thresholds": [ ],
+               "timeFrom": null,
+               "timeShift": null,
+               "title": "Number of Live Objects",
+               "tooltip": {
+                  "shared": true,
+                  "sort": 0,
+                  "value_type": "individual"
+               },
+               "type": "graph",
+               "xaxis": {
+                  "buckets": null,
+                  "mode": "time",
+                  "name": null,
+                  "show": true,
+                  "values": [ ]
+               },
+               "yaxes": [
+                  {
+                     "format": "short",
+                     "label": null,
+                     "logBase": 1,
+                     "max": null,
+                     "min": null,
+                     "show": true
+                  },
+                  {
+                     "format": "short",
                      "label": null,
                      "logBase": 1,
                      "max": null,
@@ -1886,7 +1873,7 @@
                "steppedLine": false,
                "targets": [
                   {
-                     "expr": "go_memstats_mallocs_total{instance=\"$instance\"} - go_memstats_frees_total{instance=\"$instance\"}",
+                     "expr": "rate(go_memstats_mallocs_total{instance=\"$instance\"}[$__rate_interval])",
                      "format": "time_series",
                      "intervalFactor": 2,
                      "legendFormat": "",
@@ -1896,7 +1883,7 @@
                "thresholds": [ ],
                "timeFrom": null,
                "timeShift": null,
-               "title": "Number of Live Objects",
+               "title": "Rate of Objects Allocated",
                "tooltip": {
                   "shared": true,
                   "sort": 0,
@@ -1966,7 +1953,7 @@
                "steppedLine": false,
                "targets": [
                   {
-                     "expr": "rate(go_memstats_mallocs_total{instance=\"$instance\"}[$__rate_interval])",
+                     "expr": "rate(go_memstats_alloc_bytes_total{instance=\"$instance\"}[$__rate_interval])",
                      "format": "time_series",
                      "intervalFactor": 2,
                      "legendFormat": "",
@@ -1976,7 +1963,7 @@
                "thresholds": [ ],
                "timeFrom": null,
                "timeShift": null,
-               "title": "Rate of Objects Allocated",
+               "title": "Rates of Allocation",
                "tooltip": {
                   "shared": true,
                   "sort": 0,
@@ -1992,15 +1979,15 @@
                },
                "yaxes": [
                   {
-                     "format": "short",
-                     "label": null,
-                     "logBase": 1,
-                     "max": null,
-                     "min": null,
-                     "show": true
-                  },
-                  {
-                     "format": "short",
+                     "format": "Bps",
+                     "label": null,
+                     "logBase": 1,
+                     "max": null,
+                     "min": null,
+                     "show": true
+                  },
+                  {
+                     "format": "Bps",
                      "label": null,
                      "logBase": 1,
                      "max": null,
@@ -2046,7 +2033,7 @@
                "steppedLine": false,
                "targets": [
                   {
-                     "expr": "rate(go_memstats_alloc_bytes_total{instance=\"$instance\"}[$__rate_interval])",
+                     "expr": "go_goroutines{instance=\"$instance\"}",
                      "format": "time_series",
                      "intervalFactor": 2,
                      "legendFormat": "",
@@ -2056,7 +2043,7 @@
                "thresholds": [ ],
                "timeFrom": null,
                "timeShift": null,
-               "title": "Rates of Allocation",
+               "title": "Goroutines",
                "tooltip": {
                   "shared": true,
                   "sort": 0,
@@ -2072,15 +2059,15 @@
                },
                "yaxes": [
                   {
-                     "format": "Bps",
-                     "label": null,
-                     "logBase": 1,
-                     "max": null,
-                     "min": null,
-                     "show": true
-                  },
-                  {
-                     "format": "Bps",
+                     "format": "short",
+                     "label": null,
+                     "logBase": 1,
+                     "max": null,
+                     "min": null,
+                     "show": true
+                  },
+                  {
+                     "format": "short",
                      "label": null,
                      "logBase": 1,
                      "max": null,
@@ -2126,7 +2113,7 @@
                "steppedLine": false,
                "targets": [
                   {
-                     "expr": "go_goroutines{instance=\"$instance\"}",
+                     "expr": "go_gc_duration_seconds{instance=\"$instance\"}",
                      "format": "time_series",
                      "intervalFactor": 2,
                      "legendFormat": "",
@@ -2136,7 +2123,7 @@
                "thresholds": [ ],
                "timeFrom": null,
                "timeShift": null,
-               "title": "Goroutines",
+               "title": "GC duration quantile",
                "tooltip": {
                   "shared": true,
                   "sort": 0,
@@ -2179,86 +2166,6 @@
                "fillGradient": 0,
                "gridPos": { },
                "id": 27,
-               "legend": {
-                  "alignAsTable": false,
-                  "avg": false,
-                  "current": false,
-                  "max": false,
-                  "min": false,
-                  "rightSide": false,
-                  "show": false,
-                  "sideWidth": null,
-                  "total": false,
-                  "values": false
-               },
-               "lines": true,
-               "linewidth": 1,
-               "links": [ ],
-               "nullPointMode": "null",
-               "percentage": false,
-               "pointradius": 5,
-               "points": false,
-               "renderer": "flot",
-               "repeat": null,
-               "seriesOverrides": [ ],
-               "spaceLength": 10,
-               "stack": false,
-               "steppedLine": false,
-               "targets": [
-                  {
-                     "expr": "go_gc_duration_seconds{instance=\"$instance\"}",
-                     "format": "time_series",
-                     "intervalFactor": 2,
-                     "legendFormat": "",
-                     "refId": "A"
-                  }
-               ],
-               "thresholds": [ ],
-               "timeFrom": null,
-               "timeShift": null,
-               "title": "GC duration quantile",
-               "tooltip": {
-                  "shared": true,
-                  "sort": 0,
-                  "value_type": "individual"
-               },
-               "type": "graph",
-               "xaxis": {
-                  "buckets": null,
-                  "mode": "time",
-                  "name": null,
-                  "show": true,
-                  "values": [ ]
-               },
-               "yaxes": [
-                  {
-                     "format": "short",
-                     "label": null,
-                     "logBase": 1,
-                     "max": null,
-                     "min": null,
-                     "show": true
-                  },
-                  {
-                     "format": "short",
-                     "label": null,
-                     "logBase": 1,
-                     "max": null,
-                     "min": null,
-                     "show": true
-                  }
-               ]
-            },
-            {
-               "aliasColors": { },
-               "bars": false,
-               "dashLength": 10,
-               "dashes": false,
-               "datasource": "$PROMETHEUS_DS",
-               "fill": 1,
-               "fillGradient": 0,
-               "gridPos": { },
-               "id": 28,
                "legend": {
                   "alignAsTable": false,
                   "avg": false,
